# Jobslib

<<<<<<< HEAD
## [1.0.1rc1] - 2018-11-20 13:36 - Ondra Voves <ondrej.voves@firma.seznam.cz>
- Add metrics.
=======
## [1.0.1] - 2018-12-06 13:36 - Ondrej Voves <ondrej.voves@firma.seznam.cz>
### Fixed
- Destroy lock session if aquire fail.

>>>>>>> 64fdd8a7

## [1.0.0] - 2018-08-14 13:36 - Jan Seifert <jan.seifert@firma.seznam.cz>
- First version of the Jobslib<|MERGE_RESOLUTION|>--- conflicted
+++ resolved
@@ -1,14 +1,12 @@
 # Jobslib
 
-<<<<<<< HEAD
-## [1.0.1rc1] - 2018-11-20 13:36 - Ondra Voves <ondrej.voves@firma.seznam.cz>
+## [1.1.0rc1] - 2018-12-11 13:36 - Ondra Voves <ondrej.voves@firma.seznam.cz>
 - Add metrics.
-=======
+
 ## [1.0.1] - 2018-12-06 13:36 - Ondrej Voves <ondrej.voves@firma.seznam.cz>
 ### Fixed
 - Destroy lock session if aquire fail.
 
->>>>>>> 64fdd8a7
 
 ## [1.0.0] - 2018-08-14 13:36 - Jan Seifert <jan.seifert@firma.seznam.cz>
 - First version of the Jobslib