# Jobslib

<<<<<<< HEAD
## [1.2.0a1] - 2019-03-07 07:02 - Jan Seifert <jan.seifert@firma.seznam.cz>
### Added
- keep lock during sleeping interval
### Changed
- use semantic versioning
=======
## [1.1.1] - 2019-03-19 10:00 - Josef Florian <josef.florian@firma.seznam.cz>
### Fixed
- method `get_lock_owner_info`
>>>>>>> b6aeb05c

## [1.1.0] - 2019-02-27 14:35 - Jan Seifert <jan.seifert@firma.seznam.cz>
### Added
- run interval option
- use objectvalidator library

## [1.0.8] - 2019-02-08 08:34 - Jan Seifert <jan.seifert@firma.seznam.cz>
### Changed
- Add OneInstanceWatchdogError on public API

## [1.0.7] - 2018-02-04 12:00 - Alan Stolc <alan.stolc@firma.seznam.cz>
### Added
- lock release on SIGINT and SIGTERM

## [1.0.6] - 2018-12-12 15:52 - Ondra Voves <ondrej.voves@firma.seznam.cz>
### Fixed
- fix bad env validation for influxdb

## [1.0.5] - 2018-12-11 16:52 - Ondra Voves <ondrej.voves@firma.seznam.cz>
### Fixed
- timstamp as string to numeric because influxwrapper

## [1.0.4] - 2018-12-11 16:36 - Ondra Voves <ondrej.voves@firma.seznam.cz>
### Fixed
- Add password to influx config.
- Safely metrics.

## [1.0.3] - 2018-12-11 13:36 - Ondra Voves <ondrej.voves@firma.seznam.cz>
### Added
- Metrics.

## [1.0.2] - 2018-12-11 13:36 - Ondrej Voves <ondrej.voves@firma.seznam.cz>
### Fixed
- add szn-doporucovani-influxdb-wrapper to setup.py

## [1.0.1] - 2018-12-06 13:36 - Ondrej Voves <ondrej.voves@firma.seznam.cz>
### Fixed
- Destroy lock session if aquire fail.

## [1.0.0] - 2018-08-14 13:36 - Jan Seifert <jan.seifert@firma.seznam.cz>
- First version of the Jobslib<|MERGE_RESOLUTION|>--- conflicted
+++ resolved
@@ -1,16 +1,14 @@
 # Jobslib
 
-<<<<<<< HEAD
-## [1.2.0a1] - 2019-03-07 07:02 - Jan Seifert <jan.seifert@firma.seznam.cz>
+## [1.2.0a1] - 2019-03-25 08:25 - Jan Seifert <jan.seifert@firma.seznam.cz>
 ### Added
 - keep lock during sleeping interval
 ### Changed
 - use semantic versioning
-=======
+
 ## [1.1.1] - 2019-03-19 10:00 - Josef Florian <josef.florian@firma.seznam.cz>
 ### Fixed
 - method `get_lock_owner_info`
->>>>>>> b6aeb05c
 
 ## [1.1.0] - 2019-02-27 14:35 - Jan Seifert <jan.seifert@firma.seznam.cz>
 ### Added
